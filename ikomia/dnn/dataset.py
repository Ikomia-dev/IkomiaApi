# Copyright (C) 2021 Ikomia SAS
#
# Licensed under the Apache License, Version 2.0 (the "License");
# you may not use this file except in compliance with the License.
# You may obtain a copy of the License at
#
#     http://www.apache.org/licenses/LICENSE-2.0
#
# Unless required by applicable law or agreed to in writing, software
# distributed under the License is distributed on an "AS IS" BASIS,
# WITHOUT WARRANTIES OR CONDITIONS OF ANY KIND, either express or implied.
# See the License for the specific language governing permissions and
# limitations under the License.

"""
Module providing dataset loaders from various source formats.
"""

import os
import json
from ikomia import core
from PIL import Image
from collections import defaultdict
import xml.etree.ElementTree as ET
import numpy as np
import cv2
import random
import logging

logger = logging.getLogger(__name__)

try:
    from pycocotools.coco import maskUtils
except:
    logger.info("Pycocotools package is not installed, some dataset loader may not work properly.")


_image_extensions = [".jpeg", ".jpg", ".png", ".bmp", ".tiff", ".tif", ".dib", ".jpe", ".jp2", ".webp", ".pbm", ".pgm",
                     ".ppm", ".pxm", ".pnm", ".sr", ".ras", ".exr", ".hdr", ".pic"]


def load_via_dataset(path):
    """
    Load VGG Image Annotator (VIA) dataset.
    VIA dataset is a single JSON file containing all information.

    Args:
        path (str): path to the JSON file

    Returns:
        dict: Ikomia dataset structure. See :py:class:`~ikomia.dnn.datasetio.IkDatasetIO`.
    """
    with open(path) as fp:
        raw_data = json.load(fp)

    data = {"images": [], "metadata": {}}
    folder = os.path.dirname(path)
    via_metadata = raw_data["_via_img_metadata"]
    category_indices = {}
    category_names = {}

    # Collect class names
    for img_id in via_metadata:
        img_obj = via_metadata[img_id]
        regions = img_obj["regions"]

        for region in regions:
            reg_attr = region['region_attributes']
            for key in reg_attr:
                category = reg_attr[key]
                if category not in category_indices:
                    category_id = len(category_indices)
                    category_indices[category] = category_id
                    category_names[category_id] = category

    data["metadata"] = {"category_names": category_names}

    # Collect annotations
    for img_id in via_metadata:
        img_data = {}
        img_obj = via_metadata[img_id]
        regions = img_obj["regions"]

        # No annotation, skip image
        if len(regions) == 0:
            continue

        # Unique id
        img_data["image_id"] = img_id
        # Full path of the image
        img_data["filename"] = folder + '/' + img_obj["filename"]
        # Read image to get width and height
        img = Image.open(img_data["filename"])
        img_data["width"], img_data["height"] = img.size
        # Annotations
        img_data["annotations"] = []

        for region in regions:
            instance = {}
            shape_attr = region["shape_attributes"]
            shape_name = shape_attr["name"]

            if shape_name == "circle":
                x = shape_attr["cx"] - shape_attr["r"]
                y = shape_attr["cy"] - shape_attr["r"]
                d = shape_attr["r"] * 2.0
                instance["bbox"] = [x, y, d, d]
            elif shape_name == "rect":
                x = shape_attr["x"]
                y = shape_attr["y"]
                w = shape_attr["width"]
                h = shape_attr["height"]
                instance["bbox"] = [x, y, w, h]
            else:
                print('Unmanaged shape attribute, object ignored.')
                continue

            reg_attr = region['region_attributes']

            if len(reg_attr) > 1:
                print("Warning: the VIA dataset loader manages only one attribute to define classes type. "
                      "The first one is used for class type, others are ignored.")

            attr_type = next(iter(reg_attr))
            instance["category_id"] = category_indices[reg_attr[attr_type]]
            img_data["annotations"].append(instance)

        if len(img_data["annotations"]) > 0:
            data["images"].append(img_data)

    return data


def read_class_names(txt_path):
    """
    Helper function to parse text file and extract class names.
    The text file must be structured so that one line = one class name.

    Args:
        txt_path (str): path to the text file

    Returns:
        str[]: list of class names
    """
    with open(txt_path, 'rt') as f:
        classes = f.read().rstrip('\n').split('\n')

    return classes


def load_yolo_dataset(folder_path, class_path):
    """
    Load YOLO dataset.
    YOLO dataset consists of a list of text files with
    the same name as the corresponding image. Each line
    represent a bounding box with the following information:

        - class number x_center y_center width height

    Note that center coordinates and box size are relative to
    the image size.

    Args:
        path (str): path to the dataset folder (image + text files)
        class_path (str): path the text file containing all class names

    Returns:
        dict: Ikomia dataset structure.  See :py:class:`~ikomia.dnn.datasetio.IkDatasetIO`.
    """
    data = {"images": [], "metadata": {}}
    img_id = 0

    # Collect annotations
    root, dirs, files = next(os.walk(folder_path))
    for file in files:
        img_data = {}
        filename, extension = os.path.splitext(file)

        # Scan only txt files
        if extension != ".txt":
            continue

        lines = []
        with open(root + os.sep + file, "rt") as f:
            lines = f.readlines()

        # No annotation, skip image
        if len(lines) == 0:
            continue

        has_image = False
        for ext in _image_extensions:
            img_path = root + os.sep + filename + ext
            if os.path.isfile(img_path):
                # Full path of the image
                img_data["filename"] = img_path
                has_image = True
                break

        if not has_image:
            continue

        # Unique id
        img_data["image_id"] = img_id
        img_id = img_id + 1

        # Open image to get width and height
        im = Image.open(img_data["filename"])
        width, height = im.size
        img_data["width"] = width
        img_data["height"] = height

        # Annotations
        img_data["annotations"] = []
        for line in lines:
            instance = {}
            str_values = line.split()

            if len(str_values) != 5:
                print('Invalid box definition in file ', file)
                continue

            instance["category_id"] = int(str_values[0])

            w = float(str_values[3]) * width
            h = float(str_values[4]) * height
            x = max(0, float(str_values[1]) * float(width) - (w / 2.0))
            y = max(0, float(str_values[2]) * float(height) - (h / 2.0))

            if x + w >= width:
                w = width - x - 1

            if y + h >= height:
                h = height - y - 1

            instance["bbox"] = [x, y, w, h]
            img_data["annotations"].append(instance)

        if len(img_data["annotations"]) > 0:
            data["images"].append(img_data)

    category_names = {}
    categories = read_class_names(class_path)

    for i in range(len(categories)):
        category_names[i] = categories[i]

    data["metadata"] = {"category_names": category_names}
    return data


def ann_to_rle(img, ann):
    """
    Convert annotation which can be polygons, uncompressed RLE to RLE.
    :return: binary mask (numpy 2D array)
    """
    h, w = img['height'], img['width']
    segm = ann['segmentation']
    if type(segm) == list:
        # polygon -- a single object might consist of multiple parts
        # we merge all parts into one mask rle code
        rles = maskUtils.frPyObjects(segm, h, w)
        rle = maskUtils.merge(rles)
    elif type(segm['counts']) == list:
        # uncompressed RLE
        rle = maskUtils.frPyObjects(segm, h, w)
    else:
        # rle
        rle = ann['segmentation']
    return rle


def load_coco_dataset(path, image_folder, task="instance_segmentation", output_folder=""):
    """
    Load COCO dataset (2017 version).
    COCO dataset consists in a JSON file describing annotations
    and an image folder.

    Args:
        path (str): path to the JSON annotation file
        image_folder (str): path to the image folder
        task (str): task of the dataset, must be one of the following "detection", "instance_segmentation",
        "semantic_segmentation" or "keypoints"
        output_folder (str): path to output folder only for semantic segmentation

    Returns:
        dict: Ikomia dataset structure. See :py:class:`~ikomia.dnn.datasetio.IkDatasetIO`.
    """
    data = {"images": [], "metadata": {}}

    sem_seg = task == "semantic_segmentation"
    keypoints = task == "keypoints"

    assert not(sem_seg) or output_folder != "", "Output folder must be set when task is semantic segmentation"

    if not image_folder.endswith("/"):
        image_folder += "/"

    with open(path, "r") as fp:
        dataset = json.load(fp)
        img_to_anns = defaultdict(list)
        data["metadata"] = {}
        if sem_seg:
            cat_names = {0: "background"}
            cat_map = {0: 0}
        else:
            cat_names = {}
            cat_map = {}

        if "annotations" in dataset:
            for ann in dataset["annotations"]:
                img_to_anns[ann["image_id"]].append(ann)

        if "categories" in dataset:
            for cat in dataset["categories"]:
                i = len(cat_names.keys())
                cat_names[i] = cat["name"]
                cat_map[cat["id"]] = i

                if keypoints:
                    # We don't support yet multi class keypoints dataset

                    data["metadata"]["keypoint_names"] = dataset["categories"][0]["keypoints"]
                    data["metadata"]["keypoint_connection_rules"] = [
                        (data["metadata"]["keypoint_names"][i1 - 1], data["metadata"]["keypoint_names"][i2 - 1],
                         tuple([random.randint(0, 255) for i in range(3)]))
                        for (i1, i2) in dataset["categories"][0]["skeleton"]]
                    data["metadata"]["keypoint_flip_map"] = []
                    for body_part in data["metadata"]["keypoint_names"]:
                        if body_part.startswith("left"):
                            data["metadata"]["keypoint_flip_map"].append((body_part, body_part.replace("left", "right")))
                        elif not body_part.startswith("right"):
                            data["metadata"]["keypoint_flip_map"].append((body_part, body_part))

        data["metadata"]["category_names"] = cat_names

        if "images" in dataset:
            for img in dataset["images"]:
                img_data = {}
                img_data["image_id"] = img["id"]
                img_data["filename"] = image_folder + img["file_name"]
                img_data["width"] = img["width"]
                img_data["height"] = img["height"]
                img_data["annotations"] = []
                if sem_seg:
                    mask = np.zeros((img['height'], img['width']), dtype='uint8')

                for ann in img_to_anns[img["id"]]:
                    instance = {}
                    instance["category_id"] = cat_map[ann["category_id"]]
                    instance["iscrowd"] = ann["iscrowd"]

                    if "bbox" in ann:
                        instance["bbox"] = ann["bbox"]

                    if "segmentation" in ann:
                        # RLE mask not managed yet
                        if type(ann["segmentation"]) == list:
                            # Polygon
                            instance["segmentation_poly"] = ann["segmentation"]
                            if sem_seg:
<<<<<<< HEAD
                                if np.shape(instance["segmentation_poly"])[0] == 1:
                                    poly = [np.array(instance["segmentation_poly"], dtype='int').reshape((-1, 2))]
                                else:
                                    poly = []
                                    for pts in instance["segmentation_poly"]:
                                        poly.append(np.array(pts, dtype='int').reshape((-1, 2)))

=======
                                poly = []
                                for pts in instance["segmentation_poly"]:
                                    poly.append(np.array(pts, dtype='int').reshape((-1, 2)))
>>>>>>> 36ec083a
                                color = int(instance["category_id"])
                                cv2.fillPoly(mask, poly, color)

                    if "keypoints" in ann:
                        instance["keypoints"] = ann["keypoints"]

                    img_data["annotations"].append(instance)

                if len(img_data["annotations"]) > 0:
                    if sem_seg:
                        img_data["semantic_seg_masks_file"] = os.path.join(output_folder,
                                                                           str(img_data["image_id"]) + ".png")
                        cv2.imwrite(img_data["semantic_seg_masks_file"], mask)
                    data["images"].append(img_data)

    return data


def load_pascalvoc_dataset(annotation_folder, img_folder, instance_seg_folder, class_path):
    """
    Load PASCAL-VOC dataset (version 2012).
    PASCAL-VOC dataset is structured in different folders:

        - image folder
        - annotation folder: text files (same name as corresponding image files)
        - instance segmentation folder: image file (same name as corresponding image files)

    Args:
        annotation_folder (str): path to annotations folder
        img_folder (str): path to images folder
        instance_seg_folder: path to segmentation masks folder
        class_path: path to text file containing class names

    Returns:
        dict: Ikomia dataset structure. See :py:class:`~ikomia.dnn.datasetio.IkDatasetIO`.
    """
    id = 0
    data = {"images": [], "metadata": {}}
    ann_root, ann_dirs, ann_files = next(os.walk(annotation_folder))

    if instance_seg_folder and not instance_seg_folder.endswith("/"):
        instance_seg_folder += "/"

    categories = read_class_names(class_path)
    category_ids = {}

    for i in range(len(categories)):
        category_ids[categories[i]] = i

    if annotation_folder != img_folder:
        img_root, img_dirs, img_files = next(os.walk(img_folder))
    else:
        img_root = ann_root

    for file in ann_files:
        img_data = {}
        filename, extension = os.path.splitext(file)

        # Scan only xml files
        if extension != ".xml":
            continue

        tree = ET.parse(ann_root + "/" + file)
        root = tree.getroot()

        # Check if we must load the segmentation part of the dataset
        if instance_seg_folder:
            seg_node = root.find("segmented")
            is_segmented = int(seg_node.text)

            if is_segmented:
                img_data["instance_seg_masks_file"] = instance_seg_folder + "/" + filename + ".png"
            else:
                continue

        filename_node = root.find("filename")
        # Unique id
        img_data["image_id"] = id
        id = id + 1
        # Full path of the image
        img_data["filename"] = img_root + "/" + filename_node.text

        # Image size
        size_node = root.find("size")
        w_node = size_node.find("width")
        img_data["width"] = int(w_node.text)
        h_node = size_node.find("height")
        img_data["height"] = int(h_node.text)

        img_data["annotations"] = []
        for object in root.iter("object"):
            instance = {}
            # Category id
            instance["category_id"] = category_ids[object.find("name").text]
            # Bounding box
            bbox_node = object.find("bndbox")
            xmin = float(bbox_node.find("xmin").text)
            ymin = float(bbox_node.find("ymin").text)
            xmax = float(bbox_node.find("xmax").text)
            ymax = float(bbox_node.find("ymax").text)
            instance["bbox"] = [xmin, ymin, (xmax - xmin), (ymax - ymin)]
            img_data["annotations"].append(instance)

        if len(img_data["annotations"]) > 0:
            data["images"].append(img_data)

    category_names = {}
    for i in range(len(categories)):
        category_names[i] = categories[i]

    data["metadata"] = {"category_names": category_names}
    return data


def polygon_to_mask(polygons, width, height):
    """
    Helper function to generate image mask from a list of polygons.
    The function assumes that each polygon is a list of xy coordinates.

    Args:
        polygons: list of polygons
        width (int): width of the future mask
        height (int): height of the future mask

    Returns:
        numpy array: image mask
    """
    graphics = []
    for poly in polygons:
        pts = []
        i = 0
        while i < len(poly):
            x = poly[i]
            y = poly[i + 1]

            if x > width - 1:
                x = width - 1

            if y > height - 1:
                y = height - 1

            pts.append(core.CPointF(x, y))
            i += 2

        graphics_poly = core.CGraphicsPolygon(pts)
        graphics.append(graphics_poly)

    conversion = core.CGraphicsConversion(width, height)
    return conversion.graphics_to_binary_mask(graphics)<|MERGE_RESOLUTION|>--- conflicted
+++ resolved
@@ -359,19 +359,10 @@
                             # Polygon
                             instance["segmentation_poly"] = ann["segmentation"]
                             if sem_seg:
-<<<<<<< HEAD
-                                if np.shape(instance["segmentation_poly"])[0] == 1:
-                                    poly = [np.array(instance["segmentation_poly"], dtype='int').reshape((-1, 2))]
-                                else:
-                                    poly = []
-                                    for pts in instance["segmentation_poly"]:
-                                        poly.append(np.array(pts, dtype='int').reshape((-1, 2)))
-
-=======
                                 poly = []
                                 for pts in instance["segmentation_poly"]:
                                     poly.append(np.array(pts, dtype='int').reshape((-1, 2)))
->>>>>>> 36ec083a
+
                                 color = int(instance["category_id"])
                                 cv2.fillPoly(mask, poly, color)
 
